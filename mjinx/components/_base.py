from __future__ import annotations

import abc
<<<<<<< HEAD
from typing import Any, Callable, Generic, Sequence, TypeVar, Self
=======
from typing import Any, Callable, Generic, Sequence, TypeVar
>>>>>>> e04803f7

import jax
import jax.numpy as jnp
import jax_dataclasses as jdc
import mujoco.mjx as mjx

from mjinx.configuration import update
from mjinx.typing import ArrayOrFloat


@jdc.pytree_dataclass
class JaxComponent(abc.ABC):
    dim: jdc.Static[int]
    model: mjx.Model
    vector_gain: jnp.ndarray
    gain_fn: jdc.Static[Callable[[float], float]]
    mask_idxs: jdc.Static[tuple[int, ...]]

    @abc.abstractmethod
    def __call__(self, data: mjx.Data) -> jnp.ndarray:  # pragma: no cover
        pass

    def copy_and_set(self, **kwargs) -> JaxComponent:
        r"""..."""
        new_args = self.__dict__ | kwargs
        return self.__class__(**new_args)

    def compute_jacobian(self, data: mjx.Data) -> jnp.ndarray:
        return jax.jacrev(
            lambda q, model=self.model: self.__call__(
                update(model, q),
            ),
            argnums=0,
        )(data.qpos)


AtomicComponentType = TypeVar("AtomicComponentType", bound=JaxComponent)


class Component(Generic[AtomicComponentType], abc.ABC):
    JaxComponentType: type

    _dim: int
    __name: str
    __jax_component: AtomicComponentType
    __model: mjx.Model | None
    __gain: jnp.ndarray
    __gain_fn: Callable[[float], float]
    __mask: jnp.ndarray | None
    __mask_idxs: tuple[int, ...]

    __modified: bool

    def __init__(
        self,
        name: str,
        gain: ArrayOrFloat,
        gain_fn: Callable[[float], float] | None = None,
        mask: Sequence | None = None,
    ):
        self.__name = name
        self.__model = None

        self.update_gain(gain)
        self.__gain_fn = gain_fn if gain_fn is not None else lambda x: x
        self._dim = -1

        if mask is not None:
            self.__mask = jnp.array(mask)
            if self.__mask.ndim != 1:
                raise ValueError(f"mask is 1D vector, got {self.__mask.ndim}D array")
            self.__mask_idxs = tuple(i for i in range(len(self.__mask)) if self.__mask[i])
        else:
            self.__mask = None
            self.__mask_idxs = ()

    def _get_default_mask(self) -> tuple[jnp.ndarray, tuple[int, ...]]:
        return jnp.ones(self.dim), tuple(range(self.dim))

    def __setattr__(self, name: str, value: Any) -> None:
        super().__setattr__(name, value)
        if name != "_Component__modified":
            self.__modified = True

    @property
    def modified(self) -> bool:
        return self.__modified

    @property
    def model(self) -> mjx.Model:
        return self.__model

    @model.setter
    def model(self, value: mjx.Model):
        self.update_model(value)

    def update_model(self, model: mjx.Model):
        self.__model = model

    @property
    def gain(self) -> jnp.ndarray:
        return self.__gain

    @gain.setter
    def gain(self, value: ArrayOrFloat):
        self.update_gain(value)

    def update_gain(self, gain: ArrayOrFloat):
        gain = jnp.array(gain)
        if not isinstance(gain, float) and gain.ndim > 1:
            raise ValueError(f"gain ndim is too high: expected <= 1, got {gain.ndim}")
        self.__gain = gain

    @property
    def vector_gain(self) -> jnp.ndarray:
        # scalar -> jnp.ones(self.dim) * scalar
        # vector -> vector
        if self._dim == -1:
            raise ValueError(
                "fail to calculate vector gain without dimension specified. "
                "You should provide robot model or pass component into the problem first."
            )

        match self.gain.ndim:
            case 0:
                return jnp.ones(self.dim) * self.gain
            case 1:
                if len(self.gain) != self.dim:
                    raise ValueError(f"invalid gain size: {self.gain.shape} != {self.dim}")
                return self.gain
            case _:  # pragma: no cover
                raise ValueError("fail to construct vector gain from gain with ndim > 1")

    @property
    def gain_fn(self) -> Callable[[float], float]:
        return self.__gain_fn

    @property
    def name(self) -> str:
        return self.__name

    @property
    def dim(self) -> int:
        if self._dim == -1:
            raise ValueError(
                "component dimension is not defined yet. "
                "Provide robot model or pass component into the problem first."
            )
        return self._dim

    @property
    def mask(self) -> jnp.ndarray:
        if self.__mask is None and self._dim == -1:
            raise ValueError("either mask should be provided explicitly, or dimension should be set")
        elif self.__mask is None:
            self.__mask, self.__mask_idxs = self._get_default_mask()

        return self.__mask

    @property
    def mask_idxs(self) -> tuple[int, ...]:
        if self.__mask is None and self._dim == -1:
            raise ValueError("either mask should be provided explicitly, or dimension should be set")
        elif self.__mask is None:
            self.__mask, self.__mask_idxs = self._get_default_mask()
        return self.__mask_idxs

    def _build_component(self) -> AtomicComponentType:  # pragma: no cover
        component_attributes = self.JaxComponentType.__dataclass_fields__.keys()
        return self.JaxComponentType(**{attr: self.__getattribute__(attr) for attr in component_attributes})

    @property
    def jax_component(self) -> AtomicComponentType:
        if self.__model is None:
            raise ValueError("model is not provided")
        if self._dim == -1:
            raise ValueError("dimension is not specified")

        if self.__modified:
            self.__jax_component: AtomicComponentType = self._build_component()
            self.__modified = False
        return self.__jax_component<|MERGE_RESOLUTION|>--- conflicted
+++ resolved
@@ -1,11 +1,7 @@
 from __future__ import annotations
 
 import abc
-<<<<<<< HEAD
-from typing import Any, Callable, Generic, Sequence, TypeVar, Self
-=======
 from typing import Any, Callable, Generic, Sequence, TypeVar
->>>>>>> e04803f7
 
 import jax
 import jax.numpy as jnp
